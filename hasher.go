package nmt

import (
	"bytes"
	"errors"
	"fmt"
	"hash"

	"github.com/celestiaorg/nmt/namespace"
)

const (
	LeafPrefix = 0
	NodePrefix = 1
)

var _ hash.Hash = (*Hasher)(nil)

var (
	ErrUnorderedSiblings         = errors.New("NMT sibling nodes should be ordered lexicographically by namespace IDs")
	ErrInvalidNodeLen            = errors.New("invalid NMT node size")
	ErrInvalidLeafLen            = errors.New("invalid NMT leaf size")
	ErrInvalidNodeNamespaceRange = errors.New("invalid NMT node namespace range")
)

type Hasher struct {
	baseHasher   hash.Hash
	NamespaceLen namespace.IDSize

	// The "ignoreMaxNs" flag influences the calculation of the namespace ID
	// range for intermediate nodes in the tree i.e., HashNode method. This flag
	// signals that, when determining the upper limit of the namespace ID range
	// for a tree node, the maximum possible namespace ID (equivalent to
	// "NamespaceLen" bytes of 0xFF, or 2^NamespaceLen-1) should be omitted if
	// feasible. For a more in-depth understanding of this field, refer to the
	// "HashNode".
	ignoreMaxNs      bool
	precomputedMaxNs namespace.ID

	tp   byte   // keeps type of NMT node to be hashed
	data []byte // written data of the NMT node
}

func (n *Hasher) IsMaxNamespaceIDIgnored() bool {
	return n.ignoreMaxNs
}

func (n *Hasher) NamespaceSize() namespace.IDSize {
	return n.NamespaceLen
}

func NewNmtHasher(baseHasher hash.Hash, nidLen namespace.IDSize, ignoreMaxNamespace bool) *Hasher {
	return &Hasher{
		baseHasher:       baseHasher,
		NamespaceLen:     nidLen,
		ignoreMaxNs:      ignoreMaxNamespace,
		precomputedMaxNs: bytes.Repeat([]byte{0xFF}, int(nidLen)),
	}
}

// Size returns the number of bytes Sum will return.
func (n *Hasher) Size() int {
	return n.baseHasher.Size() + int(n.NamespaceLen)*2
}

// Write writes the namespaced data to be hashed.
//
// Requires data of fixed size to match leaf or inner NMT nodes. Only a single
// write is allowed.
// It panics if more than one single write is attempted.
// If the data does not match the format of an NMT non-leaf node or leaf node, an error will be returned.
func (n *Hasher) Write(data []byte) (int, error) {
	if n.data != nil {
		panic("only a single Write is allowed")
	}

	ln := len(data)
	switch ln {
	// inner nodes are made up of the nmt hashes of the left and right children
	case n.Size() * 2:
		// check the format of the data
		leftChild := data[:n.Size()]
		rightChild := data[n.Size():]
		if err := n.ValidateNodes(leftChild, rightChild); err != nil {
			return 0, err
		}
		n.tp = NodePrefix
	// leaf nodes contain the namespace length and a share
	default:
		// validate the format of the leaf
		if err := n.ValidateLeaf(data); err != nil {
			return 0, err
		}
		n.tp = LeafPrefix
	}

	n.data = data
	return ln, nil
}

// Sum computes the hash. Does not append the given suffix, violating the
// interface.
// It may panic if the data being hashed is invalid. This should never happen since the Write method refuses an invalid data and errors out.
func (n *Hasher) Sum([]byte) []byte {
	switch n.tp {
	case LeafPrefix:
		res, err := n.HashLeaf(n.data)
		if err != nil {
			panic(err) // this should never happen since the data is already validated in the Write method
		}
		return res
	case NodePrefix:
		flagLen := int(n.NamespaceLen) * 2
		sha256Len := n.baseHasher.Size()
		leftChild := n.data[:flagLen+sha256Len]
		rightChild := n.data[flagLen+sha256Len:]
		res, err := n.HashNode(leftChild, rightChild)
		if err != nil {
			panic(err) // this should never happen since the data is already validated in the Write method
		}
		return res
	default:
		panic("nmt node type wasn't set")
	}
}

// Reset resets the Hash to its initial state.
func (n *Hasher) Reset() {
	n.tp, n.data = 255, nil // reset with an invalid node type, as zero value is a valid Leaf
	n.baseHasher.Reset()
}

// BlockSize returns the hash's underlying block size.
func (n *Hasher) BlockSize() int {
	return n.baseHasher.BlockSize()
}

func (n *Hasher) EmptyRoot() []byte {
	emptyNs := bytes.Repeat([]byte{0}, int(n.NamespaceLen))
	h := n.baseHasher.Sum(nil)
	digest := append(append(emptyNs, emptyNs...), h...)

	return digest
}

// ValidateLeaf verifies if data is namespaced and returns an error if not.
func (n *Hasher) ValidateLeaf(data []byte) (err error) {
	nidSize := int(n.NamespaceSize())
	lenData := len(data)
	if lenData < nidSize {
		return fmt.Errorf("%w: got: %v, want >= %v", ErrInvalidLeafLen, lenData, nidSize)
	}
	return nil
}

// HashLeaf computes namespace hash of the namespaced data item `ndata` as
// ns(ndata) || ns(ndata) || hash(leafPrefix || ndata), where ns(ndata) is the
// namespaceID inside the data item namely leaf[:n.NamespaceLen]). Note that for
// leaves minNs = maxNs = ns(leaf) = leaf[:NamespaceLen]. HashLeaf can return the ErrInvalidNodeLen error if the input is not namespaced.
//
//nolint:errcheck
func (n *Hasher) HashLeaf(ndata []byte) ([]byte, error) {
	h := n.baseHasher
	h.Reset()

	if err := n.ValidateLeaf(ndata); err != nil {
		return nil, err
	}

	nID := ndata[:n.NamespaceLen]
	resLen := int(2*n.NamespaceLen) + n.baseHasher.Size()
	minMaxNIDs := make([]byte, 0, resLen)
	minMaxNIDs = append(minMaxNIDs, nID...) // nID
	minMaxNIDs = append(minMaxNIDs, nID...) // nID || nID

	// add LeafPrefix to the ndata
	leafPrefixedNData := make([]byte, 0, len(ndata)+1)
	leafPrefixedNData = append(leafPrefixedNData, LeafPrefix)
	leafPrefixedNData = append(leafPrefixedNData, ndata...)
	h.Write(leafPrefixedNData)

	// compute h(LeafPrefix || ndata) and append it to the minMaxNIDs
	nameSpacedHash := h.Sum(minMaxNIDs) // nID || nID || h(LeafPrefix || ndata)
	return nameSpacedHash, nil
}

// MustHashLeaf is a wrapper around HashLeaf that panics if an error is
// encountered. The ndata must be a valid leaf node.
func (n *Hasher) MustHashLeaf(ndata []byte) []byte {
	res, err := n.HashLeaf(ndata)
	if err != nil {
		panic(err)
	}
	return res
}

// ValidateNodeFormat checks whether the supplied node conforms to the
// namespaced hash format and returns ErrInvalidNodeLen if not.
func (n *Hasher) ValidateNodeFormat(node []byte) (err error) {
	expectedNodeLen := n.Size()
	nodeLen := len(node)
	if nodeLen != expectedNodeLen {
		return fmt.Errorf("%w: got: %v, want %v", ErrInvalidNodeLen, nodeLen, expectedNodeLen)
	}
	minNID := namespace.ID(n.MinNamespace(node))
	maxNID := namespace.ID(n.MaxNamespace(node))
	if maxNID.Less(minNID) {
		return fmt.Errorf("%w: max namespace ID is less than min namespace ID", ErrInvalidNodeNamespaceRange)
	}
	return nil
}

// validateSiblingsNamespaceOrder checks whether left and right as two sibling
// nodes in an NMT have correct namespace IDs relative to each other, more
// specifically, the maximum namespace ID of the left sibling should not exceed
// the minimum namespace ID of the right sibling. It returns ErrUnorderedSiblings error if the check fails.
func (n *Hasher) validateSiblingsNamespaceOrder(left, right []byte) (err error) {
<<<<<<< HEAD
	// each NMT node has two namespace IDs for the min and max
	leftMaxNs := namespace.ID(n.MaxNamespace(left))
	rightMinNs := namespace.ID(n.MinNamespace(right))
=======
	if err := n.ValidateNodeFormat(left); err != nil {
		return fmt.Errorf("%w: left node does not match the namesapce hash format", err)
	}
	if err := n.ValidateNodeFormat(right); err != nil {
		return fmt.Errorf("%w: right node does not match the namesapce hash format", err)
	}
	leftMaxNs := namespace.ID(MaxNamespace(left, n.NamespaceSize()))
	rightMinNs := namespace.ID(MinNamespace(right, n.NamespaceSize()))
>>>>>>> fb8ee898

	// check the namespace range of the left and right children
	if rightMinNs.Less(leftMaxNs) {
		return fmt.Errorf("%w: the maximum namespace of the left child %x is greater than the min namespace of the right child %x", ErrUnorderedSiblings, leftMaxNs, rightMinNs)
	}
	return nil
}

// ValidateNodes is a helper function  to verify the
// validity of the inputs of HashNode. It verifies whether left
// and right comply by the namespace hash format, and are correctly ordered
// according to their namespace IDs.
func (n *Hasher) ValidateNodes(left, right []byte) error {
	if err := n.ValidateNodeFormat(left); err != nil {
		return err
	}
	if err := n.ValidateNodeFormat(right); err != nil {
		return err
	}
	return n.validateSiblingsNamespaceOrder(left, right)
}

// HashNode calculates a namespaced hash of a node using the supplied left and
// right children. The input values, `left` and `right,` are namespaced hash
// values with the format `minNID || maxNID || hash.`
// The HashNode function returns an error if the provided inputs are invalid. Specifically, it returns the ErrInvalidNodeLen error if the left and right inputs are not in the namespaced hash format,
// and the ErrUnorderedSiblings error if left.maxNID is greater than right.minNID.
// By default, the normal namespace hash calculation is
// followed, which is `res = min(left.minNID, right.minNID) || max(left.maxNID,
// right.maxNID) || H(NodePrefix, left, right)`. `res` refers to the return
// value of the HashNode. However, if the `ignoreMaxNs` property of the Hasher
// is set to true, the calculation of the namespace ID range of the node
// slightly changes. In this case, when setting the upper range, the maximum
// possible namespace ID (i.e., 2^NamespaceIDSize-1) should be ignored if
// possible. This is achieved by taking the maximum value among only those namespace
// IDs available in the range of its left and right children that are not
// equal to the maximum possible namespace ID value. If all the namespace IDs are equal
// to the maximum possible value, then the maximum possible value is used.
func (n *Hasher) HashNode(left, right []byte) ([]byte, error) {
	if err := n.ValidateNodeFormat(left); err != nil {
		return nil, err
	}
	if err := n.ValidateNodeFormat(right); err != nil {
		return nil, err
	}

	// check the namespace range of the left and right children
	if err := n.validateSiblingsNamespaceOrder(left, right); err != nil {
		return nil, err
	}
	h := n.baseHasher
	h.Reset()

	// the actual hash result of the children got extended (or flagged) by their
	// children's minNs || maxNs; hence the flagLen = 2 * NamespaceLen:
	flagLen := 2 * n.NamespaceLen
	leftMinNs, leftMaxNs := left[:n.NamespaceLen], left[n.NamespaceLen:flagLen]
	rightMinNs, rightMaxNs := right[:n.NamespaceLen], right[n.NamespaceLen:flagLen]

	minNs := min(leftMinNs, rightMinNs)
	var maxNs []byte
	if n.ignoreMaxNs && n.precomputedMaxNs.Equal(leftMinNs) {
		maxNs = n.precomputedMaxNs
	} else if n.ignoreMaxNs && n.precomputedMaxNs.Equal(rightMinNs) {
		maxNs = leftMaxNs
	} else {
		maxNs = max(leftMaxNs, rightMaxNs)
	}

	res := make([]byte, 0)
	res = append(res, minNs...)
	res = append(res, maxNs...)

	// Note this seems a little faster than calling several Write()s on the
	// underlying Hash function (see:
	// https://github.com/google/trillian/pull/1503):
	data := make([]byte, 0, 1+len(left)+len(right))
	data = append(data, NodePrefix)
	data = append(data, left...)
	data = append(data, right...)
	//nolint:errcheck
	h.Write(data)
	return h.Sum(res), nil
}

func max(ns []byte, ns2 []byte) []byte {
	if bytes.Compare(ns, ns2) >= 0 {
		return ns
	}
	return ns2
}

func min(ns []byte, ns2 []byte) []byte {
	if bytes.Compare(ns, ns2) <= 0 {
		return ns
	}
	return ns2
}

// MinNamespace extracts the minimum namespace ID from a given namespace hash,
// which is formatted as: minimum namespace ID || maximum namespace ID || hash
// digest.
func (h *Hasher) MinNamespace(namespacedHash []byte) []byte {
	min := make([]byte, 0, h.NamespaceLen)
	return append(min, namespacedHash[:h.NamespaceLen]...)
}

// MaxNamespace extracts the maximum namespace ID from a given namespace hash,
// which is formatted as: minimum namespace ID || maximum namespace ID || hash
// digest.
func (h *Hasher) MaxNamespace(namespacedHash []byte) []byte {
	max := make([]byte, 0, h.NamespaceLen)
	return append(max, namespacedHash[h.NamespaceLen:h.NamespaceLen*2]...)
}<|MERGE_RESOLUTION|>--- conflicted
+++ resolved
@@ -215,11 +215,6 @@
 // specifically, the maximum namespace ID of the left sibling should not exceed
 // the minimum namespace ID of the right sibling. It returns ErrUnorderedSiblings error if the check fails.
 func (n *Hasher) validateSiblingsNamespaceOrder(left, right []byte) (err error) {
-<<<<<<< HEAD
-	// each NMT node has two namespace IDs for the min and max
-	leftMaxNs := namespace.ID(n.MaxNamespace(left))
-	rightMinNs := namespace.ID(n.MinNamespace(right))
-=======
 	if err := n.ValidateNodeFormat(left); err != nil {
 		return fmt.Errorf("%w: left node does not match the namesapce hash format", err)
 	}
@@ -228,7 +223,6 @@
 	}
 	leftMaxNs := namespace.ID(MaxNamespace(left, n.NamespaceSize()))
 	rightMinNs := namespace.ID(MinNamespace(right, n.NamespaceSize()))
->>>>>>> fb8ee898
 
 	// check the namespace range of the left and right children
 	if rightMinNs.Less(leftMaxNs) {
